package mpd

import (
	"encoding/base64"
	"encoding/xml"
	"testing"

	"github.com/stretchr/testify/require"
	. "github.com/zencoder/go-dash/helpers/ptrs"
)

const (
	VALID_MEDIA_PRESENTATION_DURATION string = "PT6M16S"
	VALID_MIN_BUFFER_TIME             string = "PT1.97S"
	VALID_MIME_TYPE_VIDEO             string = "video/mp4"
	VALID_MIME_TYPE_AUDIO             string = "audio/mp4"
	VALID_MIME_TYPE_SUBTITLE_VTT      string = "text/vtt"
	VALID_SCAN_TYPE                   string = "progressive"
	VALID_SEGMENT_ALIGNMENT           bool   = true
	VALID_START_WITH_SAP              int64  = 1
	VALID_LANG                        string = "en"
	VALID_DURATION                    int64  = 1968
	VALID_INIT_PATH_AUDIO             string = "$RepresentationID$/audio/en/init.mp4"
	VALID_MEDIA_PATH_AUDIO            string = "$RepresentationID$/audio/en/seg-$Number$.m4f"
	VALID_START_NUMBER                int64  = 0
	VALID_TIMESCALE                   int64  = 1000
	VALID_AUDIO_SAMPLE_RATE           int64  = 44100
	VALID_AUDIO_BITRATE               int64  = 67095
	VALID_AUDIO_CODEC                 string = "mp4a.40.2"
	VALID_AUDIO_ID                    string = "800"
	VALID_VIDEO_BITRATE               int64  = 1518664
	VALID_VIDEO_CODEC                 string = "avc1.4d401f"
	VALID_VIDEO_ID                    string = "800"
	VALID_VIDEO_FRAMERATE             string = "30000/1001"
	VALID_VIDEO_WIDTH                 int64  = 960
	VALID_VIDEO_HEIGHT                int64  = 540
	VALID_BASE_URL_VIDEO              string = "800k/output-video-1.mp4"
	VALID_INDEX_RANGE                 string = "629-756"
	VALID_INIT_RANGE                  string = "0-628"
	VALID_DEFAULT_KID_HEX             string = "08e367028f33436ca5dd60ffe5571e60"
	VALID_DEFAULT_KID                 string = "08e36702-8f33-436c-a5dd60ffe5571e60"
	VALID_PLAYREADY_XMLNS             string = "urn:microsoft:playready"
	VALID_PLAYREADY_PRO               string = "BgIAAAEAAQD8ATwAVwBSAE0ASABFAEEARABFAFIAIAB4AG0AbABuAHMAPQAiAGgAdAB0AHAAOgAvAC8AcwBjAGgAZQBtAGEAcwAuAG0AaQBjAHIAbwBzAG8AZgB0AC4AYwBvAG0ALwBEAFIATQAvADIAMAAwADcALwAwADMALwBQAGwAYQB5AFIAZQBhAGQAeQBIAGUAYQBkAGUAcgAiACAAdgBlAHIAcwBpAG8AbgA9ACIANAAuADAALgAwAC4AMAAiAD4APABEAEEAVABBAD4APABQAFIATwBUAEUAQwBUAEkATgBGAE8APgA8AEsARQBZAEwARQBOAD4AMQA2ADwALwBLAEUAWQBMAEUATgA+ADwAQQBMAEcASQBEAD4AQQBFAFMAQwBUAFIAPAAvAEEATABHAEkARAA+ADwALwBQAFIATwBUAEUAQwBUAEkATgBGAE8APgA8AEsASQBEAD4ATAA5AFcAOQBXAGsAcABWAEsAawArADQAMABHAEgAMwBZAFUASgBSAFYAUQA9AD0APAAvAEsASQBEAD4APABDAEgARQBDAEsAUwBVAE0APgBJAEsAegBZADIASABaAEwAQQBsAEkAPQA8AC8AQwBIAEUAQwBLAFMAVQBNAD4APAAvAEQAQQBUAEEAPgA8AC8AVwBSAE0ASABFAEEARABFAFIAPgA="
	VALID_WV_HEADER                   string = "CAESEFq91S9VSk8quNBh92FCUVUaCGNhc3RsYWJzIhhXcjNWTDFWS1R5cTQwR0gzWVVKUlZRPT0yB2RlZmF1bHQ="
	VALID_SUBTITLE_BANDWIDTH          int64  = 256
	VALID_SUBTITLE_ID                 string = "subtitle_en"
	VALID_SUBTITLE_URL                string = "http://example.com/content/sintel/subtitles/subtitles_en.vtt"
	VALID_ROLE                        string = "main"
)

func TestNewMPDLive(t *testing.T) {
	m := NewMPD(DASH_PROFILE_LIVE, VALID_MEDIA_PRESENTATION_DURATION, VALID_MIN_BUFFER_TIME)
	require.NotNil(t, m)
	expectedMPD := &MPD{
		XMLNs:    Strptr("urn:mpeg:dash:schema:mpd:2011"),
		Profiles: Strptr((string)(DASH_PROFILE_LIVE)),
		Type:     Strptr("static"),
		MediaPresentationDuration: Strptr(VALID_MEDIA_PRESENTATION_DURATION),
		MinBufferTime:             Strptr(VALID_MIN_BUFFER_TIME),
		period:                    &Period{},
		Periods:                   []*Period{{}},
	}
	require.Equal(t, expectedMPD, m)
}

func TestContentProtection_ImplementsInterface(t *testing.T) {
	cp := (*ContentProtectioner)(nil)
	require.Implements(t, cp, &ContentProtection{})
	require.Implements(t, cp, ContentProtection{})
}

func TestCENCContentProtection_ImplementsInterface(t *testing.T) {
	cp := (*ContentProtectioner)(nil)
	require.Implements(t, cp, &CENCContentProtection{})
	require.Implements(t, cp, CENCContentProtection{})
}

func TestPlayreadyContentProtection_ImplementsInterface(t *testing.T) {
	cp := (*ContentProtectioner)(nil)
	require.Implements(t, cp, &PlayreadyContentProtection{})
	require.Implements(t, cp, PlayreadyContentProtection{})
}

func TestWidevineContentProtection_ImplementsInterface(t *testing.T) {
	cp := (*ContentProtectioner)(nil)
	require.Implements(t, cp, &WidevineContentProtection{})
	require.Implements(t, cp, WidevineContentProtection{})
}

func TestNewMPDLiveWithBaseURLInMPD(t *testing.T) {
	m := NewMPD(DASH_PROFILE_LIVE, VALID_MEDIA_PRESENTATION_DURATION, VALID_MIN_BUFFER_TIME)
	m.BaseURL = VALID_BASE_URL_VIDEO
	require.NotNil(t, m)
	expectedMPD := &MPD{
		XMLNs:    Strptr("urn:mpeg:dash:schema:mpd:2011"),
		Profiles: Strptr((string)(DASH_PROFILE_LIVE)),
		Type:     Strptr("static"),
		MediaPresentationDuration: Strptr(VALID_MEDIA_PRESENTATION_DURATION),
		MinBufferTime:             Strptr(VALID_MIN_BUFFER_TIME),
		period:                    &Period{},
		Periods:                   []*Period{{}},
		BaseURL:                   VALID_BASE_URL_VIDEO,
	}
	require.Equal(t, expectedMPD, m)
}

func TestNewMPDLiveWithBaseURLInPeriod(t *testing.T) {
	m := NewMPD(DASH_PROFILE_LIVE, VALID_MEDIA_PRESENTATION_DURATION, VALID_MIN_BUFFER_TIME)
	m.period.BaseURL = VALID_BASE_URL_VIDEO
	require.NotNil(t, m)
	period := &Period{
		BaseURL: VALID_BASE_URL_VIDEO,
	}
	expectedMPD := &MPD{
		XMLNs:    Strptr("urn:mpeg:dash:schema:mpd:2011"),
		Profiles: Strptr((string)(DASH_PROFILE_LIVE)),
		Type:     Strptr("static"),
		MediaPresentationDuration: Strptr(VALID_MEDIA_PRESENTATION_DURATION),
		MinBufferTime:             Strptr(VALID_MIN_BUFFER_TIME),
		period:                    period,
		Periods:                   []*Period{period},
	}
	require.Equal(t, expectedMPD, m)
}

func TestNewMPDHbbTV(t *testing.T) {
	m := NewMPD(DASH_PROFILE_HBBTV_1_5_LIVE, VALID_MEDIA_PRESENTATION_DURATION, VALID_MIN_BUFFER_TIME)
	require.NotNil(t, m)
	expectedMPD := &MPD{
		XMLNs:    Strptr("urn:mpeg:dash:schema:mpd:2011"),
		Profiles: Strptr((string)(DASH_PROFILE_HBBTV_1_5_LIVE)),
		Type:     Strptr("static"),
		MediaPresentationDuration: Strptr(VALID_MEDIA_PRESENTATION_DURATION),
		MinBufferTime:             Strptr(VALID_MIN_BUFFER_TIME),
		period:                    &Period{},
		Periods:                   []*Period{{}},
	}
	require.Equal(t, expectedMPD, m)
}

func TestNewMPDOnDemand(t *testing.T) {
	m := NewMPD(DASH_PROFILE_ONDEMAND, VALID_MEDIA_PRESENTATION_DURATION, VALID_MIN_BUFFER_TIME)
	require.NotNil(t, m)
	expectedMPD := &MPD{
		XMLNs:    Strptr("urn:mpeg:dash:schema:mpd:2011"),
		Profiles: Strptr((string)(DASH_PROFILE_ONDEMAND)),
		Type:     Strptr("static"),
		MediaPresentationDuration: Strptr(VALID_MEDIA_PRESENTATION_DURATION),
		MinBufferTime:             Strptr(VALID_MIN_BUFFER_TIME),
		period:                    &Period{},
		Periods:                   []*Period{{}},
	}
	require.Equal(t, expectedMPD, m)
}

func TestAddNewAdaptationSetAudio(t *testing.T) {
	m := NewMPD(DASH_PROFILE_LIVE, VALID_MEDIA_PRESENTATION_DURATION, VALID_MIN_BUFFER_TIME)
	as, err := m.AddNewAdaptationSetAudio(DASH_MIME_TYPE_AUDIO_MP4, VALID_SEGMENT_ALIGNMENT, VALID_START_WITH_SAP, VALID_LANG)
	require.NotNil(t, as)
	require.Nil(t, err)
	expectedAS := &AdaptationSet{
		MimeType:         Strptr(VALID_MIME_TYPE_AUDIO),
		SegmentAlignment: Boolptr(VALID_SEGMENT_ALIGNMENT),
		StartWithSAP:     Int64ptr(VALID_START_WITH_SAP),
		Lang:             Strptr(VALID_LANG),
	}
	require.Equal(t, expectedAS, as)
}

<<<<<<< HEAD
func (s *MPDSuite) TestAddNewAdaptationSetAudioSetAdditionalAttributes() {
	m := NewMPD(DASH_PROFILE_LIVE, VALID_MEDIA_PRESENTATION_DURATION, VALID_MIN_BUFFER_TIME)
	as, err := m.AddNewAdaptationSetAudio(DASH_MIME_TYPE_AUDIO_MP4, VALID_SEGMENT_ALIGNMENT, VALID_START_WITH_SAP, VALID_LANG)
	assert.NotNil(s.T(), as)
	assert.Nil(s.T(), err)
	as.ID = Strptr("1")
	as.CommonAttributesAndElements.Codecs = Strptr(VALID_AUDIO_CODEC)
	expectedAS := &AdaptationSet{
		MimeType:         Strptr(VALID_MIME_TYPE_AUDIO),
		SegmentAlignment: Boolptr(VALID_SEGMENT_ALIGNMENT),
		StartWithSAP:     Int64ptr(VALID_START_WITH_SAP),
		Lang:             Strptr(VALID_LANG),
		ID:               Strptr("1"),
		CommonAttributesAndElements: CommonAttributesAndElements{
			Profiles:                  nil,
			Width:                     nil,
			Height:                    nil,
			Sar:                       nil,
			FrameRate:                 nil,
			AudioSamplingRate:         nil,
			MimeType:                  nil,
			SegmentProfiles:           nil,
			Codecs:                    Strptr(VALID_AUDIO_CODEC),
			MaximumSAPPeriod:          nil,
			StartWithSAP:              nil,
			MaxPlayoutRate:            nil,
			ScanType:                  nil,
			FramePacking:              nil,
			AudioChannelConfiguration: nil,
			ContentProtection:         nil,
			EssentialProperty:         nil,
			SupplementalProperty:      nil,
			InbandEventStream:         nil,
		},
	}
	assert.Equal(s.T(), expectedAS, as)
}

func (s *MPDSuite) TestAddNewAdaptationSetVideo() {
=======
func TestAddNewAdaptationSetVideo(t *testing.T) {
>>>>>>> 57e15b11
	m := NewMPD(DASH_PROFILE_LIVE, VALID_MEDIA_PRESENTATION_DURATION, VALID_MIN_BUFFER_TIME)

	as, err := m.AddNewAdaptationSetVideo(DASH_MIME_TYPE_VIDEO_MP4, VALID_SCAN_TYPE, VALID_SEGMENT_ALIGNMENT, VALID_START_WITH_SAP)
	require.NotNil(t, as)
	require.Nil(t, err)
	expectedAS := &AdaptationSet{
		MimeType:         Strptr(VALID_MIME_TYPE_VIDEO),
		ScanType:         Strptr(VALID_SCAN_TYPE),
		SegmentAlignment: Boolptr(VALID_SEGMENT_ALIGNMENT),
		StartWithSAP:     Int64ptr(VALID_START_WITH_SAP),
	}
	require.Equal(t, expectedAS, as)
}

func TestAddNewAdaptationSetSubtitle(t *testing.T) {
	m := NewMPD(DASH_PROFILE_LIVE, VALID_MEDIA_PRESENTATION_DURATION, VALID_MIN_BUFFER_TIME)

	as, err := m.AddNewAdaptationSetSubtitle(DASH_MIME_TYPE_SUBTITLE_VTT, VALID_LANG)
	require.NotNil(t, as)
	require.Nil(t, err)
	expectedAS := &AdaptationSet{
		MimeType: Strptr(VALID_MIME_TYPE_SUBTITLE_VTT),
		Lang:     Strptr(VALID_LANG),
	}
	require.Equal(t, expectedAS, as)
}

func TestAddAdaptationSetErrorNil(t *testing.T) {
	m := NewMPD(DASH_PROFILE_LIVE, VALID_MEDIA_PRESENTATION_DURATION, VALID_MIN_BUFFER_TIME)

	err := m.period.addAdaptationSet(nil)
	require.NotNil(t, err)
	require.Equal(t, ErrAdaptationSetNil, err)
}

func TestAddNewContentProtectionRoot(t *testing.T) {
	m := NewMPD(DASH_PROFILE_LIVE, VALID_MEDIA_PRESENTATION_DURATION, VALID_MIN_BUFFER_TIME)
	s, _ := m.AddNewAdaptationSetVideo(DASH_MIME_TYPE_VIDEO_MP4, VALID_SCAN_TYPE, VALID_SEGMENT_ALIGNMENT, VALID_START_WITH_SAP)

	cp, err := s.AddNewContentProtectionRoot(VALID_DEFAULT_KID_HEX)
	require.Nil(t, err)
	require.NotNil(t, cp)
	expectedCP := &CENCContentProtection{
		DefaultKID: Strptr(VALID_DEFAULT_KID),
		Value:      Strptr(CONTENT_PROTECTION_ROOT_VALUE),
	}
	expectedCP.SchemeIDURI = Strptr(CONTENT_PROTECTION_ROOT_SCHEME_ID_URI)
	expectedCP.XMLNS = Strptr(CENC_XMLNS)

	require.Equal(t, expectedCP, cp)
}

type TestProprietaryContentProtection struct {
	ContentProtection
	TestAttrA string `xml:"a,attr,omitempty"`
	TestAttrB string `xml:"b,attr,omitempty"`
}

func (s *TestProprietaryContentProtection) ContentProtected() {}

func TestAddNewContentProtection_Proprietary(t *testing.T) {
	m := NewMPD(DASH_PROFILE_LIVE, VALID_MEDIA_PRESENTATION_DURATION, VALID_MIN_BUFFER_TIME)
	as, _ := m.AddNewAdaptationSetVideo(DASH_MIME_TYPE_VIDEO_MP4, VALID_SCAN_TYPE, VALID_SEGMENT_ALIGNMENT, VALID_START_WITH_SAP)

	cp := &ContentProtection{
		SchemeIDURI: Strptr(CONTENT_PROTECTION_ROOT_SCHEME_ID_URI),
	}

	pcp := &TestProprietaryContentProtection{*cp, "foo", "bar"}
	x, _ := xml.Marshal(pcp)
	require.Equal(t, `<ContentProtection schemeIdUri="urn:mpeg:dash:mp4protection:2011" a="foo" b="bar"></ContentProtection>`, string(x))
	as.AddContentProtection(pcp)
	require.Equal(t, as.ContentProtection, []ContentProtectioner{pcp})
}

func TestAddNewContentProtectionRootErrorInvalidLengthDefaultKID(t *testing.T) {
	m := NewMPD(DASH_PROFILE_LIVE, VALID_MEDIA_PRESENTATION_DURATION, VALID_MIN_BUFFER_TIME)
	s, _ := m.AddNewAdaptationSetVideo(DASH_MIME_TYPE_VIDEO_MP4, VALID_SCAN_TYPE, VALID_SEGMENT_ALIGNMENT, VALID_START_WITH_SAP)

	cp, err := s.AddNewContentProtectionRoot("invalidkid")
	require.NotNil(t, err)
	require.Equal(t, ErrInvalidDefaultKID, err)
	require.Nil(t, cp)
}

func TestAddNewContentProtectionRootErrorEmptyDefaultKID(t *testing.T) {
	m := NewMPD(DASH_PROFILE_LIVE, VALID_MEDIA_PRESENTATION_DURATION, VALID_MIN_BUFFER_TIME)
	s, _ := m.AddNewAdaptationSetVideo(DASH_MIME_TYPE_VIDEO_MP4, VALID_SCAN_TYPE, VALID_SEGMENT_ALIGNMENT, VALID_START_WITH_SAP)

	cp, err := s.AddNewContentProtectionRoot("")
	require.NotNil(t, err)
	require.Equal(t, ErrInvalidDefaultKID, err)
	require.Nil(t, cp)
}

func TestAddNewContentProtectionSchemeWidevineWithPSSH(t *testing.T) {
	m := NewMPD(DASH_PROFILE_LIVE, VALID_MEDIA_PRESENTATION_DURATION, VALID_MIN_BUFFER_TIME)
	s, _ := m.AddNewAdaptationSetVideo(DASH_MIME_TYPE_VIDEO_MP4, VALID_SCAN_TYPE, VALID_SEGMENT_ALIGNMENT, VALID_START_WITH_SAP)

	cp, err := s.AddNewContentProtectionSchemeWidevineWithPSSH(getValidWVHeaderBytes())
	require.Nil(t, err)
	require.NotNil(t, cp)
	expectedCP := &WidevineContentProtection{
		PSSH: Strptr("AAAAYXBzc2gAAAAA7e+LqXnWSs6jyCfc1R0h7QAAAEEIARIQWr3VL1VKTyq40GH3YUJRVRoIY2FzdGxhYnMiGFdyM1ZMMVZLVHlxNDBHSDNZVUpSVlE9PTIHZGVmYXVsdA=="),
	}
	expectedCP.SchemeIDURI = Strptr(CONTENT_PROTECTION_WIDEVINE_SCHEME_ID)
	expectedCP.XMLNS = Strptr(CENC_XMLNS)
	require.Equal(t, expectedCP, cp)
}

func TestAddNewContentProtectionSchemeWidevine(t *testing.T) {
	m := NewMPD(DASH_PROFILE_LIVE, VALID_MEDIA_PRESENTATION_DURATION, VALID_MIN_BUFFER_TIME)
	s, _ := m.AddNewAdaptationSetVideo(DASH_MIME_TYPE_VIDEO_MP4, VALID_SCAN_TYPE, VALID_SEGMENT_ALIGNMENT, VALID_START_WITH_SAP)

	cp, err := s.AddNewContentProtectionSchemeWidevine()
	require.Nil(t, err)
	require.NotNil(t, cp)
	expectedCP := &WidevineContentProtection{}
	expectedCP.SchemeIDURI = Strptr(CONTENT_PROTECTION_WIDEVINE_SCHEME_ID)
	require.Equal(t, expectedCP, cp)
}

func TestAddNewContentProtectionSchemePlayreadyErrorEmptyPRO(t *testing.T) {
	m := NewMPD(DASH_PROFILE_LIVE, VALID_MEDIA_PRESENTATION_DURATION, VALID_MIN_BUFFER_TIME)
	s, _ := m.AddNewAdaptationSetVideo(DASH_MIME_TYPE_VIDEO_MP4, VALID_SCAN_TYPE, VALID_SEGMENT_ALIGNMENT, VALID_START_WITH_SAP)

	cp, err := s.AddNewContentProtectionSchemePlayready("")
	require.NotNil(t, err)
	require.Equal(t, ErrPROEmpty, err)
	require.Nil(t, cp)
}

func TestAddNewContentProtectionSchemePlayready(t *testing.T) {
	m := NewMPD(DASH_PROFILE_LIVE, VALID_MEDIA_PRESENTATION_DURATION, VALID_MIN_BUFFER_TIME)
	s, _ := m.AddNewAdaptationSetVideo(DASH_MIME_TYPE_VIDEO_MP4, VALID_SCAN_TYPE, VALID_SEGMENT_ALIGNMENT, VALID_START_WITH_SAP)

	cp, err := s.AddNewContentProtectionSchemePlayready(VALID_PLAYREADY_PRO)
	require.Nil(t, err)
	require.NotNil(t, cp)
	expectedCP := &PlayreadyContentProtection{
		PlayreadyXMLNS: Strptr(VALID_PLAYREADY_XMLNS),
		PRO:            Strptr(VALID_PLAYREADY_PRO),
	}
	expectedCP.SchemeIDURI = Strptr(CONTENT_PROTECTION_PLAYREADY_SCHEME_ID)

	require.Equal(t, expectedCP, cp)
}

func TestAddNewContentProtectionSchemePlayreadyV10ErrorEmptyPRO(t *testing.T) {
	m := NewMPD(DASH_PROFILE_LIVE, VALID_MEDIA_PRESENTATION_DURATION, VALID_MIN_BUFFER_TIME)
	s, _ := m.AddNewAdaptationSetVideo(DASH_MIME_TYPE_VIDEO_MP4, VALID_SCAN_TYPE, VALID_SEGMENT_ALIGNMENT, VALID_START_WITH_SAP)

	cp, err := s.AddNewContentProtectionSchemePlayreadyV10("")
	require.NotNil(t, err)
	require.Equal(t, ErrPROEmpty, err)
	require.Nil(t, cp)
}

func TestAddNewContentProtectionSchemePlayreadyV10(t *testing.T) {
	m := NewMPD(DASH_PROFILE_LIVE, VALID_MEDIA_PRESENTATION_DURATION, VALID_MIN_BUFFER_TIME)
	s, _ := m.AddNewAdaptationSetVideo(DASH_MIME_TYPE_VIDEO_MP4, VALID_SCAN_TYPE, VALID_SEGMENT_ALIGNMENT, VALID_START_WITH_SAP)

	cp, err := s.AddNewContentProtectionSchemePlayreadyV10(VALID_PLAYREADY_PRO)
	require.Nil(t, err)
	require.NotNil(t, cp)
	expectedCP := &PlayreadyContentProtection{
		PlayreadyXMLNS: Strptr(VALID_PLAYREADY_XMLNS),
		PRO:            Strptr(VALID_PLAYREADY_PRO),
	}
	expectedCP.SchemeIDURI = Strptr(CONTENT_PROTECTION_PLAYREADY_SCHEME_V10_ID)

	require.Equal(t, expectedCP, cp)
}

func TestAddNewContentProtectionSchemePlayreadyWithPSSH(t *testing.T) {
	m := NewMPD(DASH_PROFILE_LIVE, VALID_MEDIA_PRESENTATION_DURATION, VALID_MIN_BUFFER_TIME)
	s, _ := m.AddNewAdaptationSetVideo(DASH_MIME_TYPE_VIDEO_MP4, VALID_SCAN_TYPE, VALID_SEGMENT_ALIGNMENT, VALID_START_WITH_SAP)

	cp, err := s.AddNewContentProtectionSchemePlayreadyWithPSSH(VALID_PLAYREADY_PRO)
	require.Nil(t, err)
	require.NotNil(t, cp)
	expectedCP := &PlayreadyContentProtection{
		PlayreadyXMLNS: Strptr(VALID_PLAYREADY_XMLNS),
		PRO:            Strptr(VALID_PLAYREADY_PRO),
	}
	expectedCP.SchemeIDURI = Strptr(CONTENT_PROTECTION_PLAYREADY_SCHEME_ID)
	expectedCP.XMLNS = Strptr(CENC_XMLNS)
	expectedCP.PSSH = Strptr("AAACJnBzc2gAAAAAmgTweZhAQoarkuZb4IhflQAAAgYGAgAAAQABAPwBPABXAFIATQBIAEUAQQBEAEUAUgAgAHgAbQBsAG4AcwA9ACIAaAB0AHQAcAA6AC8ALwBzAGMAaABlAG0AYQBzAC4AbQBpAGMAcgBvAHMAbwBmAHQALgBjAG8AbQAvAEQAUgBNAC8AMgAwADAANwAvADAAMwAvAFAAbABhAHkAUgBlAGEAZAB5AEgAZQBhAGQAZQByACIAIAB2AGUAcgBzAGkAbwBuAD0AIgA0AC4AMAAuADAALgAwACIAPgA8AEQAQQBUAEEAPgA8AFAAUgBPAFQARQBDAFQASQBOAEYATwA+ADwASwBFAFkATABFAE4APgAxADYAPAAvAEsARQBZAEwARQBOAD4APABBAEwARwBJAEQAPgBBAEUAUwBDAFQAUgA8AC8AQQBMAEcASQBEAD4APAAvAFAAUgBPAFQARQBDAFQASQBOAEYATwA+ADwASwBJAEQAPgBMADkAVwA5AFcAawBwAFYASwBrACsANAAwAEcASAAzAFkAVQBKAFIAVgBRAD0APQA8AC8ASwBJAEQAPgA8AEMASABFAEMASwBTAFUATQA+AEkASwB6AFkAMgBIAFoATABBAGwASQA9ADwALwBDAEgARQBDAEsAUwBVAE0APgA8AC8ARABBAFQAQQA+ADwALwBXAFIATQBIAEUAQQBEAEUAUgA+AA==")

	require.Equal(t, expectedCP, cp)
}

func TestAddNewContentProtectionSchemePlayreadyV10WithPSSH(t *testing.T) {
	m := NewMPD(DASH_PROFILE_LIVE, VALID_MEDIA_PRESENTATION_DURATION, VALID_MIN_BUFFER_TIME)
	s, _ := m.AddNewAdaptationSetVideo(DASH_MIME_TYPE_VIDEO_MP4, VALID_SCAN_TYPE, VALID_SEGMENT_ALIGNMENT, VALID_START_WITH_SAP)

	cp, err := s.AddNewContentProtectionSchemePlayreadyV10WithPSSH(VALID_PLAYREADY_PRO)
	require.Nil(t, err)
	require.NotNil(t, cp)
	expectedCP := &PlayreadyContentProtection{
		PlayreadyXMLNS: Strptr(VALID_PLAYREADY_XMLNS),
		PRO:            Strptr(VALID_PLAYREADY_PRO),
	}
	expectedCP.SchemeIDURI = Strptr(CONTENT_PROTECTION_PLAYREADY_SCHEME_V10_ID)
	expectedCP.XMLNS = Strptr(CENC_XMLNS)
	expectedCP.PSSH = Strptr("AAACJnBzc2gAAAAAefAEmkCYhkKrkuZb4IhflQAAAgYGAgAAAQABAPwBPABXAFIATQBIAEUAQQBEAEUAUgAgAHgAbQBsAG4AcwA9ACIAaAB0AHQAcAA6AC8ALwBzAGMAaABlAG0AYQBzAC4AbQBpAGMAcgBvAHMAbwBmAHQALgBjAG8AbQAvAEQAUgBNAC8AMgAwADAANwAvADAAMwAvAFAAbABhAHkAUgBlAGEAZAB5AEgAZQBhAGQAZQByACIAIAB2AGUAcgBzAGkAbwBuAD0AIgA0AC4AMAAuADAALgAwACIAPgA8AEQAQQBUAEEAPgA8AFAAUgBPAFQARQBDAFQASQBOAEYATwA+ADwASwBFAFkATABFAE4APgAxADYAPAAvAEsARQBZAEwARQBOAD4APABBAEwARwBJAEQAPgBBAEUAUwBDAFQAUgA8AC8AQQBMAEcASQBEAD4APAAvAFAAUgBPAFQARQBDAFQASQBOAEYATwA+ADwASwBJAEQAPgBMADkAVwA5AFcAawBwAFYASwBrACsANAAwAEcASAAzAFkAVQBKAFIAVgBRAD0APQA8AC8ASwBJAEQAPgA8AEMASABFAEMASwBTAFUATQA+AEkASwB6AFkAMgBIAFoATABBAGwASQA9ADwALwBDAEgARQBDAEsAUwBVAE0APgA8AC8ARABBAFQAQQA+ADwALwBXAFIATQBIAEUAQQBEAEUAUgA+AA==")

	require.Equal(t, expectedCP, cp)
}

func TestSetNewSegmentTemplate(t *testing.T) {
	m := NewMPD(DASH_PROFILE_LIVE, VALID_MEDIA_PRESENTATION_DURATION, VALID_MIN_BUFFER_TIME)
	audioAS, _ := m.AddNewAdaptationSetAudio(DASH_MIME_TYPE_AUDIO_MP4, VALID_SEGMENT_ALIGNMENT, VALID_START_WITH_SAP, VALID_LANG)
	st, err := audioAS.SetNewSegmentTemplate(VALID_DURATION, VALID_INIT_PATH_AUDIO, VALID_MEDIA_PATH_AUDIO, VALID_START_NUMBER, VALID_TIMESCALE)
	require.NotNil(t, st)
	require.Nil(t, err)
}

func TestSetNewSegmentTemplateErrorNoDASHProfile(t *testing.T) {
	m := &MPD{
		XMLNs:    Strptr("urn:mpeg:dash:schema:mpd:2011"),
		Profiles: nil,
		Type:     Strptr("static"),
		MediaPresentationDuration: Strptr(VALID_MEDIA_PRESENTATION_DURATION),
		MinBufferTime:             Strptr(VALID_MIN_BUFFER_TIME),
		period:                    &Period{},
	}
	audioAS, _ := m.AddNewAdaptationSetAudio(DASH_MIME_TYPE_AUDIO_MP4, VALID_SEGMENT_ALIGNMENT, VALID_START_WITH_SAP, VALID_LANG)
	audioAS.SetNewSegmentTemplate(VALID_DURATION, VALID_INIT_PATH_AUDIO, VALID_MEDIA_PATH_AUDIO, VALID_START_NUMBER, VALID_TIMESCALE)
	err := m.Validate()
	require.Equal(t, ErrNoDASHProfileSet, err)
}

func TestAddRepresentationAudio(t *testing.T) {
	m := NewMPD(DASH_PROFILE_LIVE, VALID_MEDIA_PRESENTATION_DURATION, VALID_MIN_BUFFER_TIME)
	audioAS, _ := m.AddNewAdaptationSetAudio(DASH_MIME_TYPE_AUDIO_MP4, VALID_SEGMENT_ALIGNMENT, VALID_START_WITH_SAP, VALID_LANG)

	r, err := audioAS.AddNewRepresentationAudio(VALID_AUDIO_SAMPLE_RATE, VALID_AUDIO_BITRATE, VALID_AUDIO_CODEC, VALID_AUDIO_ID)

	require.NotNil(t, r)
	require.Nil(t, err)
}

func TestAddAudioChannelConfiguration(t *testing.T) {
	m := NewMPD(DASH_PROFILE_HBBTV_1_5_LIVE, VALID_MEDIA_PRESENTATION_DURATION, VALID_MIN_BUFFER_TIME)
	audioAS, _ := m.AddNewAdaptationSetAudio(DASH_MIME_TYPE_AUDIO_MP4, VALID_SEGMENT_ALIGNMENT, VALID_START_WITH_SAP, VALID_LANG)

	r, _ := audioAS.AddNewRepresentationAudio(VALID_AUDIO_SAMPLE_RATE, VALID_AUDIO_BITRATE, VALID_AUDIO_CODEC, VALID_AUDIO_ID)

	acc, err := r.AddNewAudioChannelConfiguration(AUDIO_CHANNEL_CONFIGURATION_MPEG_DASH, "2")

	require.NotNil(t, acc)
	require.Nil(t, err)
}

func TestAddRepresentationVideo(t *testing.T) {
	m := NewMPD(DASH_PROFILE_LIVE, VALID_MEDIA_PRESENTATION_DURATION, VALID_MIN_BUFFER_TIME)
	videoAS, _ := m.AddNewAdaptationSetVideo(DASH_MIME_TYPE_VIDEO_MP4, VALID_SCAN_TYPE, VALID_SEGMENT_ALIGNMENT, VALID_START_WITH_SAP)

	r, err := videoAS.AddNewRepresentationVideo(VALID_VIDEO_BITRATE, VALID_VIDEO_CODEC, VALID_VIDEO_ID, VALID_VIDEO_FRAMERATE, VALID_VIDEO_WIDTH, VALID_VIDEO_HEIGHT)

	require.NotNil(t, r)
	require.Nil(t, err)
}

func TestAddRepresentationSubtitle(t *testing.T) {
	m := NewMPD(DASH_PROFILE_LIVE, VALID_MEDIA_PRESENTATION_DURATION, VALID_MIN_BUFFER_TIME)

	subtitleAS, _ := m.AddNewAdaptationSetSubtitle(DASH_MIME_TYPE_SUBTITLE_VTT, VALID_LANG)

	r, err := subtitleAS.AddNewRepresentationSubtitle(VALID_SUBTITLE_BANDWIDTH, VALID_SUBTITLE_ID)

	require.NotNil(t, r)
	require.Nil(t, err)
}

func TestAddRepresentationErrorNil(t *testing.T) {
	m := NewMPD(DASH_PROFILE_LIVE, VALID_MEDIA_PRESENTATION_DURATION, VALID_MIN_BUFFER_TIME)
	videoAS, _ := m.AddNewAdaptationSetVideo(DASH_MIME_TYPE_VIDEO_MP4, VALID_SCAN_TYPE, VALID_SEGMENT_ALIGNMENT, VALID_START_WITH_SAP)

	err := videoAS.addRepresentation(nil)
	require.NotNil(t, err)
	require.Equal(t, ErrRepresentationNil, err)
}

func TestAddRole(t *testing.T) {
	m := NewMPD(DASH_PROFILE_LIVE, VALID_MEDIA_PRESENTATION_DURATION, VALID_MIN_BUFFER_TIME)
	audioAS, _ := m.AddNewAdaptationSetAudio(DASH_MIME_TYPE_AUDIO_MP4, VALID_SEGMENT_ALIGNMENT, VALID_START_WITH_SAP, VALID_LANG)

	r, err := audioAS.AddNewRole("urn:mpeg:dash:role:2011", VALID_ROLE)

	require.NotNil(t, r)
	require.Nil(t, err)
}

func TestSetSegmentTemplateErrorNil(t *testing.T) {
	m := NewMPD(DASH_PROFILE_LIVE, VALID_MEDIA_PRESENTATION_DURATION, VALID_MIN_BUFFER_TIME)
	audioAS, _ := m.AddNewAdaptationSetAudio(DASH_MIME_TYPE_AUDIO_MP4, VALID_SEGMENT_ALIGNMENT, VALID_START_WITH_SAP, VALID_LANG)
	err := audioAS.setSegmentTemplate(nil)
	require.NotNil(t, err)
	require.Equal(t, ErrSegmentTemplateNil, err)
}

func TestSetNewBaseURLVideo(t *testing.T) {
	m := NewMPD(DASH_PROFILE_ONDEMAND, VALID_MEDIA_PRESENTATION_DURATION, VALID_MIN_BUFFER_TIME)
	videoAS, _ := m.AddNewAdaptationSetVideo(DASH_MIME_TYPE_VIDEO_MP4, VALID_SCAN_TYPE, VALID_SEGMENT_ALIGNMENT, VALID_START_WITH_SAP)

	r, _ := videoAS.AddNewRepresentationVideo(VALID_VIDEO_BITRATE, VALID_VIDEO_CODEC, VALID_VIDEO_ID, VALID_VIDEO_FRAMERATE, VALID_VIDEO_WIDTH, VALID_VIDEO_HEIGHT)

	err := r.SetNewBaseURL(VALID_BASE_URL_VIDEO)

	require.Nil(t, err)
}

func TestSetNewBaseURLSubtitle(t *testing.T) {
	m := NewMPD(DASH_PROFILE_ONDEMAND, VALID_MEDIA_PRESENTATION_DURATION, VALID_MIN_BUFFER_TIME)
	subtitleAS, _ := m.AddNewAdaptationSetSubtitle(DASH_MIME_TYPE_SUBTITLE_VTT, VALID_LANG)

	r, _ := subtitleAS.AddNewRepresentationSubtitle(VALID_SUBTITLE_BANDWIDTH, VALID_SUBTITLE_ID)

	err := r.SetNewBaseURL(VALID_SUBTITLE_URL)

	require.Nil(t, err)
}

func TestSetNewBaseURLErrorNoDASHProfile(t *testing.T) {
	m := &MPD{
		XMLNs:    Strptr("urn:mpeg:dash:schema:mpd:2011"),
		Profiles: nil,
		Type:     Strptr("static"),
		MediaPresentationDuration: Strptr(VALID_MEDIA_PRESENTATION_DURATION),
		MinBufferTime:             Strptr(VALID_MIN_BUFFER_TIME),
		period:                    &Period{},
	}
	videoAS, _ := m.AddNewAdaptationSetVideo(DASH_MIME_TYPE_VIDEO_MP4, VALID_SCAN_TYPE, VALID_SEGMENT_ALIGNMENT, VALID_START_WITH_SAP)

	r, _ := videoAS.AddNewRepresentationVideo(VALID_VIDEO_BITRATE, VALID_VIDEO_CODEC, VALID_VIDEO_ID, VALID_VIDEO_FRAMERATE, VALID_VIDEO_WIDTH, VALID_VIDEO_HEIGHT)

	r.SetNewBaseURL(VALID_BASE_URL_VIDEO)
	err := m.Validate()

	require.NotNil(t, err)
	require.Equal(t, ErrNoDASHProfileSet, err)
}

func TestSetNewBaseURLErrorEmpty(t *testing.T) {
	m := NewMPD(DASH_PROFILE_ONDEMAND, VALID_MEDIA_PRESENTATION_DURATION, VALID_MIN_BUFFER_TIME)
	videoAS, _ := m.AddNewAdaptationSetVideo(DASH_MIME_TYPE_VIDEO_MP4, VALID_SCAN_TYPE, VALID_SEGMENT_ALIGNMENT, VALID_START_WITH_SAP)

	r, _ := videoAS.AddNewRepresentationVideo(VALID_VIDEO_BITRATE, VALID_VIDEO_CODEC, VALID_VIDEO_ID, VALID_VIDEO_FRAMERATE, VALID_VIDEO_WIDTH, VALID_VIDEO_HEIGHT)

	err := r.SetNewBaseURL("")

	require.NotNil(t, err)
	require.Equal(t, ErrBaseURLEmpty, err)
}

func TestSetNewSegmentBase(t *testing.T) {
	m := NewMPD(DASH_PROFILE_ONDEMAND, VALID_MEDIA_PRESENTATION_DURATION, VALID_MIN_BUFFER_TIME)
	videoAS, _ := m.AddNewAdaptationSetVideo(DASH_MIME_TYPE_VIDEO_MP4, VALID_SCAN_TYPE, VALID_SEGMENT_ALIGNMENT, VALID_START_WITH_SAP)

	r, _ := videoAS.AddNewRepresentationVideo(VALID_VIDEO_BITRATE, VALID_VIDEO_CODEC, VALID_VIDEO_ID, VALID_VIDEO_FRAMERATE, VALID_VIDEO_WIDTH, VALID_VIDEO_HEIGHT)

	sb, err := r.AddNewSegmentBase(VALID_INDEX_RANGE, VALID_INIT_RANGE)
	require.NotNil(t, sb)
	require.Nil(t, err)
}

func TestSetNewSegmentBaseErrorNoDASHProfile(t *testing.T) {
	m := &MPD{
		XMLNs:    Strptr("urn:mpeg:dash:schema:mpd:2011"),
		Profiles: nil,
		Type:     Strptr("static"),
		MediaPresentationDuration: Strptr(VALID_MEDIA_PRESENTATION_DURATION),
		MinBufferTime:             Strptr(VALID_MIN_BUFFER_TIME),
		period:                    &Period{},
	}
	videoAS, _ := m.AddNewAdaptationSetVideo(DASH_MIME_TYPE_VIDEO_MP4, VALID_SCAN_TYPE, VALID_SEGMENT_ALIGNMENT, VALID_START_WITH_SAP)

	r, _ := videoAS.AddNewRepresentationVideo(VALID_VIDEO_BITRATE, VALID_VIDEO_CODEC, VALID_VIDEO_ID, VALID_VIDEO_FRAMERATE, VALID_VIDEO_WIDTH, VALID_VIDEO_HEIGHT)

	r.AddNewSegmentBase(VALID_INDEX_RANGE, VALID_INIT_RANGE)

	err := m.Validate()
	require.Equal(t, ErrNoDASHProfileSet, err)
}

func TestSetSegmentBaseErrorNil(t *testing.T) {
	m := NewMPD(DASH_PROFILE_ONDEMAND, VALID_MEDIA_PRESENTATION_DURATION, VALID_MIN_BUFFER_TIME)
	videoAS, _ := m.AddNewAdaptationSetVideo(DASH_MIME_TYPE_VIDEO_MP4, VALID_SCAN_TYPE, VALID_SEGMENT_ALIGNMENT, VALID_START_WITH_SAP)

	r, _ := videoAS.AddNewRepresentationVideo(VALID_VIDEO_BITRATE, VALID_VIDEO_CODEC, VALID_VIDEO_ID, VALID_VIDEO_FRAMERATE, VALID_VIDEO_WIDTH, VALID_VIDEO_HEIGHT)

	err := r.setSegmentBase(nil)
	require.NotNil(t, err)
	require.Equal(t, ErrSegmentBaseNil, err)
}

func getValidWVHeaderBytes() []byte {
	wvHeader, err := base64.StdEncoding.DecodeString(VALID_WV_HEADER)
	if err != nil {
		panic(err.Error())
	}
	return wvHeader
}<|MERGE_RESOLUTION|>--- conflicted
+++ resolved
@@ -167,12 +167,11 @@
 	require.Equal(t, expectedAS, as)
 }
 
-<<<<<<< HEAD
-func (s *MPDSuite) TestAddNewAdaptationSetAudioSetAdditionalAttributes() {
+func TestAddNewAdaptationSetAudioSetAdditionalAttributes(t *testing.T) {
 	m := NewMPD(DASH_PROFILE_LIVE, VALID_MEDIA_PRESENTATION_DURATION, VALID_MIN_BUFFER_TIME)
 	as, err := m.AddNewAdaptationSetAudio(DASH_MIME_TYPE_AUDIO_MP4, VALID_SEGMENT_ALIGNMENT, VALID_START_WITH_SAP, VALID_LANG)
-	assert.NotNil(s.T(), as)
-	assert.Nil(s.T(), err)
+	require.NotNil(t, as)
+	require.Nil(t, err)
 	as.ID = Strptr("1")
 	as.CommonAttributesAndElements.Codecs = Strptr(VALID_AUDIO_CODEC)
 	expectedAS := &AdaptationSet{
@@ -203,13 +202,10 @@
 			InbandEventStream:         nil,
 		},
 	}
-	assert.Equal(s.T(), expectedAS, as)
-}
-
-func (s *MPDSuite) TestAddNewAdaptationSetVideo() {
-=======
+	require.Equal(t, expectedAS, as)
+}
+
 func TestAddNewAdaptationSetVideo(t *testing.T) {
->>>>>>> 57e15b11
 	m := NewMPD(DASH_PROFILE_LIVE, VALID_MEDIA_PRESENTATION_DURATION, VALID_MIN_BUFFER_TIME)
 
 	as, err := m.AddNewAdaptationSetVideo(DASH_MIME_TYPE_VIDEO_MP4, VALID_SCAN_TYPE, VALID_SEGMENT_ALIGNMENT, VALID_START_WITH_SAP)
