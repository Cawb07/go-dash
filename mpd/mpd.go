package mpd

import (
	"encoding/base64"
	"encoding/hex"
	"encoding/xml"
	"errors"
	"strings"

	. "github.com/zencoder/go-dash/helpers/ptrs"
)

// Type definition for DASH profiles
type DashProfile string

// Constants for supported DASH profiles
const (
	// Live Profile
	DASH_PROFILE_LIVE DashProfile = "urn:mpeg:dash:profile:isoff-live:2011"
	// On Demand Profile
	DASH_PROFILE_ONDEMAND DashProfile = "urn:mpeg:dash:profile:isoff-on-demand:2011"
)

// Constants for some known MIME types, this is a limited list and others can be used.
const (
	DASH_MIME_TYPE_VIDEO_MP4     string = "video/mp4"
	DASH_MIME_TYPE_AUDIO_MP4     string = "audio/mp4"
	DASH_MIME_TYPE_SUBTITLE_VTT  string = "text/vtt"
	DASH_MIME_TYPE_SUBTITLE_TTML string = "application/ttaf+xml"
	DASH_MIME_TYPE_SUBTITLE_SRT  string = "application/x-subrip"
	DASH_MIME_TYPE_SUBTITLE_DFXP string = "application/ttaf+xml"
)

// Known error variables
var (
	ErrNoDASHProfileSet               error = errors.New("No DASH profile set")
	ErrAdaptationSetNil                     = errors.New("Adaptation Set nil")
	ErrSegmentTemplateLiveProfileOnly       = errors.New("Segment template can only be used with Live Profile")
	ErrSegmentTemplateNil                   = errors.New("Segment Template nil ")
	ErrRepresentationNil                    = errors.New("Representation nil")
	ErrBaseURLEmpty                         = errors.New("Base URL empty")
	ErrSegmentBaseOnDemandProfileOnly       = errors.New("Segment Base can only be used with On-Demand Profile")
	ErrSegmentBaseNil                       = errors.New("Segment Base nil")
	ErrInvalidDefaultKID                    = errors.New("Invalid Default KID string, should be 32 characters")
	ErrPROEmpty                             = errors.New("PlayReady PRO empty")
	ErrContentProtectionNil                 = errors.New("Content Protection nil")
)

type MPD struct {
	XMLNs                     *string `xml:"xmlns,attr"`
	Profiles                  *string `xml:"profiles,attr"`
	Type                      *string `xml:"type,attr"`
	MediaPresentationDuration *string `xml:"mediaPresentationDuration,attr"`
	MinBufferTime             *string `xml:"minBufferTime,attr"`
	BaseURL                   string  `xml:"BaseURL,omitempty"`
	Period                    *Period `xml:"Period,omitempty"`
}

type Period struct {
	BaseURL         string           `xml:"BaseURL,omitempty"`
	SegmentBase     *SegmentBase     `xml:"SegmentBase,omitempty"`
	SegmentList     *SegmentList     `xml:"SegmentList,omitempty"`
	SegmentTemplate *SegmentTemplate `xml:"SegmentTemplate,omitempty"`
	AdaptationSets  []*AdaptationSet `xml:"AdaptationSet,omitempty"`
}

type AdaptationSet struct {
	MPD               *MPD                  `xml:"-"`
	MimeType          *string               `xml:"mimeType,attr"`
	ScanType          *string               `xml:"scanType,attr"`
	SegmentAlignment  *bool                 `xml:"segmentAlignment,attr"`
	StartWithSAP      *int64                `xml:"startWithSAP,attr"`
	Lang              *string               `xml:"lang,attr"`
	ContentProtection []ContentProtectioner `xml:"ContentProtection,omitempty"`
<<<<<<< HEAD
	SegmentBase       *SegmentBase          `xml:"SegmentBase,omitempty"`
	SegmentList       *SegmentList          `xml:"SegmentList,omitempty"`
=======
	Roles             []*Role               `xml:"Role,omitempty"`
>>>>>>> 714d83ab
	SegmentTemplate   *SegmentTemplate      `xml:"SegmentTemplate,omitempty"` // Live Profile Only
	Representations   []*Representation     `xml:"Representation,omitempty"`
}

// Constants for DRM / ContentProtection
const (
	CONTENT_PROTECTION_ROOT_SCHEME_ID_URI   = "urn:mpeg:dash:mp4protection:2011"
	CONTENT_PROTECTION_ROOT_VALUE           = "cenc"
	CENC_XMLNS                              = "urn:mpeg:cenc:2013"
	CONTENT_PROTECTION_WIDEVINE_SCHEME_ID   = "urn:uuid:edef8ba9-79d6-4ace-a3c8-27dcd51d21ed"
	CONTENT_PROTECTION_WIDEVINE_SCHEME_HEX  = "edef8ba979d64acea3c827dcd51d21ed"
	CONTENT_PROTECTION_PLAYREADY_SCHEME_ID  = "urn:uuid:9a04f079-9840-4286-ab92-e65be0885f95"
	CONTENT_PROTECTION_PLAYREADY_SCHEME_HEX = "9a04f07998404286ab92e65be0885f95"
	CONTENT_PROTECTION_PLAYREADY_XMLNS      = "urn:microsoft:playready"
)

type ContentProtectioner interface {
	ContentProtected()
}

type ContentProtection struct {
	AdaptationSet *AdaptationSet `xml:"-"`
	XMLName       xml.Name       `xml:"ContentProtection"`
	SchemeIDURI   *string        `xml:"schemeIdUri,attr"` // Default: urn:mpeg:dash:mp4protection:2011
	XMLNS         *string        `xml:"xmlns:cenc,attr"`  // Default: urn:mpeg:cenc:2013
}

type CENCContentProtection struct {
	ContentProtection
	DefaultKID *string `xml:"cenc:default_KID,attr"`
	Value      *string `xml:"value,attr"` // Default: cenc
}

type PlayreadyContentProtection struct {
	ContentProtection
	PlayreadyXMLNS *string `xml:"xmlns:mspr,attr,omitempty"`
	PRO            *string `xml:"mspr:pro,omitempty"`
	PSSH           *string `xml:"cenc:pssh,omitempty"`
}

type WidevineContentProtection struct {
	ContentProtection
	PSSH *string `xml:"cenc:pssh,omitempty"`
}

func (s ContentProtection) ContentProtected() {}

type Role struct {
	AdaptationSet *AdaptationSet `xml:"-"`
	SchemeIDURI   *string        `xml:"schemeIdUri,attr"`
	Value         *string        `xml:"value,attr"`
}

// Segment Template is for Live Profile Only
type SegmentTemplate struct {
	AdaptationSet   *AdaptationSet   `xml:"-"`
	SegmentTimeline *SegmentTimeline `xml:"SegmentTimeline,omitempty"`
	Duration        *int64           `xml:"duration,attr"`
	Initialization  *string          `xml:"initialization,attr"`
	Media           *string          `xml:"media,attr"`
	StartNumber     *int64           `xml:"startNumber,attr"`
	Timescale       *int64           `xml:"timescale,attr"`
}

type Representation struct {
	AdaptationSet     *AdaptationSet   `xml:"-"`
	AudioSamplingRate *int64           `xml:"audioSamplingRate,attr"` // Audio
	Bandwidth         *int64           `xml:"bandwidth,attr"`         // Audio + Video
	Codecs            *string          `xml:"codecs,attr"`            // Audio + Video
	FrameRate         *string          `xml:"frameRate,attr"`         // Video
	Height            *int64           `xml:"height,attr"`            // Video
	ID                *string          `xml:"id,attr"`                // Audio + Video
	Width             *int64           `xml:"width,attr"`             // Video
	BaseURL           *string          `xml:"BaseURL,omitempty"`      // On-Demand Profile
	SegmentBase       *SegmentBase     `xml:"SegmentBase,omitempty"`  // On-Demand Profile
	SegmentList       *SegmentList     `xml:"SegmentList,omitempty"`
	SegmentTemplate   *SegmentTemplate `xml:"SegmentTemplate,omitempty"`
}

// Creates a new MPD object.
// profile - DASH Profile (Live or OnDemand).
// mediaPresentationDuration - Media Presentation Duration (i.e. PT6M16S).
// minBufferTime - Min Buffer Time (i.e. PT1.97S).
func NewMPD(profile DashProfile, mediaPresentationDuration string, minBufferTime string) *MPD {
	return &MPD{
		XMLNs:    Strptr("urn:mpeg:dash:schema:mpd:2011"),
		Profiles: Strptr((string)(profile)),
		Type:     Strptr("static"),
		MediaPresentationDuration: Strptr(mediaPresentationDuration),
		MinBufferTime:             Strptr(minBufferTime),
		Period:                    &Period{},
	}
}

// Create a new Adaptation Set for Audio Assets.
// mimeType - MIME Type (i.e. audio/mp4).
// segmentAlignment - Segment Alignment(i.e. true).
// startWithSAP - Starts With SAP (i.e. 1).
// lang - Language (i.e. en).
func (m *MPD) AddNewAdaptationSetAudio(mimeType string, segmentAlignment bool, startWithSAP int64, lang string) (*AdaptationSet, error) {
	as := &AdaptationSet{
		MimeType:         Strptr(mimeType),
		SegmentAlignment: Boolptr(segmentAlignment),
		StartWithSAP:     Int64ptr(startWithSAP),
		Lang:             Strptr(lang),
	}
	err := m.addAdaptationSet(as)
	if err != nil {
		return nil, err
	}
	return as, nil
}

// Create a new Adaptation Set for Video Assets.
// mimeType - MIME Type (i.e. video/mp4).
// scanType - Scan Type (i.e.progressive).
// segmentAlignment - Segment Alignment(i.e. true).
// startWithSAP - Starts With SAP (i.e. 1).
func (m *MPD) AddNewAdaptationSetVideo(mimeType string, scanType string, segmentAlignment bool, startWithSAP int64) (*AdaptationSet, error) {
	as := &AdaptationSet{
		MimeType:         Strptr(mimeType),
		ScanType:         Strptr(scanType),
		SegmentAlignment: Boolptr(segmentAlignment),
		StartWithSAP:     Int64ptr(startWithSAP),
	}
	err := m.addAdaptationSet(as)
	if err != nil {
		return nil, err
	}
	return as, nil
}

// Create a new Adaptation Set for Subtitle Assets.
// mimeType - MIME Type (i.e. text/vtt).
// lang - Language (i.e. en).
func (m *MPD) AddNewAdaptationSetSubtitle(mimeType string, lang string) (*AdaptationSet, error) {
	as := &AdaptationSet{
		MimeType: Strptr(mimeType),
		Lang:     Strptr(lang),
	}

	err := m.addAdaptationSet(as)
	if err != nil {
		return nil, err
	}
	return as, nil
}

// Internal helper method for adding a AdapatationSet to an MPD.
func (m *MPD) addAdaptationSet(as *AdaptationSet) error {
	if as == nil {
		return ErrAdaptationSetNil
	}
	as.MPD = m
	m.Period.AdaptationSets = append(m.Period.AdaptationSets, as)
	return nil
}

// Adds a ContentProtection tag at the root level of an AdaptationSet.
// This ContentProtection tag does not include signaling for any particular DRM scheme.
// defaultKIDHex - Default Key ID as a Hex String.
func (as *AdaptationSet) AddNewContentProtectionRoot(defaultKIDHex string) (*CENCContentProtection, error) {
	if len(defaultKIDHex) != 32 || defaultKIDHex == "" {
		return nil, ErrInvalidDefaultKID
	}

	// Convert the KID into the correct format
	defaultKID := strings.ToLower(defaultKIDHex[0:8] + "-" + defaultKIDHex[8:12] + "-" + defaultKIDHex[12:16] + "-" + defaultKIDHex[16:32])

	cp := &CENCContentProtection{
		DefaultKID: Strptr(defaultKID),
		Value:      Strptr(CONTENT_PROTECTION_ROOT_VALUE),
	}
	cp.SchemeIDURI = Strptr(CONTENT_PROTECTION_ROOT_SCHEME_ID_URI)
	cp.XMLNS = Strptr(CENC_XMLNS)

	err := as.AddContentProtection(cp)
	if err != nil {
		return nil, err
	}
	return cp, nil
}

// AddNewContentProtectionSchemeWidevine adds a new content protection scheme for Widevine DRM to the adaptation set. With
// a <cenc:pssh> element that contains a Base64 encoded PSSH box
// wvHeader - binary representation of Widevine Header
// !!! Note: this function will accept any byte slice as a wvHeader value !!!
func (as *AdaptationSet) AddNewContentProtectionSchemeWidevineWithPSSH(wvHeader []byte) (*WidevineContentProtection, error) {
	cp, err := NewWidevineContentProtection(wvHeader)
	if err != nil {
		return nil, err
	}

	err = as.AddContentProtection(cp)
	if err != nil {
		return nil, err
	}
	return cp, nil
}

// AddNewContentProtectionSchemeWidevine adds a new content protection scheme for Widevine DRM to the adaptation set.
func (as *AdaptationSet) AddNewContentProtectionSchemeWidevine() (*WidevineContentProtection, error) {
	cp, err := NewWidevineContentProtection(nil)
	if err != nil {
		return nil, err
	}

	err = as.AddContentProtection(cp)
	if err != nil {
		return nil, err
	}
	return cp, nil
}

func NewWidevineContentProtection(wvHeader []byte) (*WidevineContentProtection, error) {
	cp := &WidevineContentProtection{}
	cp.SchemeIDURI = Strptr(CONTENT_PROTECTION_WIDEVINE_SCHEME_ID)

	if len(wvHeader) > 0 {
		cp.XMLNS = Strptr(CENC_XMLNS)
		wvSystemID, err := hex.DecodeString(CONTENT_PROTECTION_WIDEVINE_SCHEME_HEX)
		if err != nil {
			panic(err.Error())
		}
		psshBox, err := makePSSHBox(wvSystemID, wvHeader)
		if err != nil {
			return nil, err
		}

		psshB64 := base64.StdEncoding.EncodeToString(psshBox)
		cp.PSSH = &psshB64
	}
	return cp, nil
}

// AddNewContentProtectionSchemePlayready adds a new content protection scheme for PlayReady DRM.
// pro - PlayReady Object Header, as a Base64 encoded string.
func (as *AdaptationSet) AddNewContentProtectionSchemePlayready(pro string) (*PlayreadyContentProtection, error) {
	cp, err := newPlayreadyContentProtection(pro)
	if err != nil {
		return nil, err
	}

	err = as.AddContentProtection(cp)
	if err != nil {
		return nil, err
	}
	return cp, nil
}

func newPlayreadyContentProtection(pro string) (*PlayreadyContentProtection, error) {
	if pro == "" {
		return nil, ErrPROEmpty
	}

	cp := &PlayreadyContentProtection{
		PlayreadyXMLNS: Strptr(CONTENT_PROTECTION_PLAYREADY_XMLNS),
		PRO:            Strptr(pro),
	}
	cp.SchemeIDURI = Strptr(CONTENT_PROTECTION_PLAYREADY_SCHEME_ID)

	return cp, nil
}

// AddNewContentProtectionSchemePlayreadyWithPSSH adds a new content protection scheme for PlayReady DRM. The scheme
// will include both ms:pro and cenc:pssh subelements
// pro - PlayReady Object Header, as a Base64 encoded string.
func (as *AdaptationSet) AddNewContentProtectionSchemePlayreadyWithPSSH(pro string) (*PlayreadyContentProtection, error) {
	cp, err := newPlayreadyContentProtection(pro)
	if err != nil {
		return nil, err
	}
	cp.XMLNS = Strptr(CENC_XMLNS)
	prSystemID, err := hex.DecodeString(CONTENT_PROTECTION_PLAYREADY_SCHEME_HEX)
	if err != nil {
		panic(err.Error())
	}

	proBin, err := base64.StdEncoding.DecodeString(pro)
	if err != nil {
		return nil, err
	}

	psshBox, err := makePSSHBox(prSystemID, proBin)
	if err != nil {
		return nil, err
	}
	cp.PSSH = Strptr(base64.StdEncoding.EncodeToString(psshBox))

	err = as.AddContentProtection(cp)
	if err != nil {
		return nil, err
	}
	return cp, nil
}

// Internal helper method for adding a ContentProtection to an AdaptationSet.
func (as *AdaptationSet) AddContentProtection(cp ContentProtectioner) error {
	if cp == nil {
		return ErrContentProtectionNil
	}

	as.ContentProtection = append(as.ContentProtection, cp)
	return nil
}

// Sets up a new SegmentTemplate for an AdaptationSet.
// duration - relative to timescale (i.e. 2000).
// init - template string for init segment (i.e. $RepresentationID$/audio/en/init.mp4).
// media - template string for media segments.
// startNumber - the number to start segments from ($Number$) (i.e. 0).
// timescale - sets the timescale for duration (i.e. 1000, represents milliseconds).
func (as *AdaptationSet) SetNewSegmentTemplate(duration int64, init string, media string, startNumber int64, timescale int64) (*SegmentTemplate, error) {
	st := &SegmentTemplate{
		Duration:       Int64ptr(duration),
		Initialization: Strptr(init),
		Media:          Strptr(media),
		StartNumber:    Int64ptr(startNumber),
		Timescale:      Int64ptr(timescale),
	}

	err := as.setSegmentTemplate(st)
	if err != nil {
		return nil, err
	}
	return st, nil
}

// Internal helper method for setting the Segment Template on an AdaptationSet.
func (as *AdaptationSet) setSegmentTemplate(st *SegmentTemplate) error {
	if as.MPD == nil || as.MPD.Profiles == nil {
		return ErrNoDASHProfileSet
	}
	if *as.MPD.Profiles != (string)(DASH_PROFILE_LIVE) {
		return ErrSegmentTemplateLiveProfileOnly
	}
	if st == nil {
		return ErrSegmentTemplateNil
	}
	st.AdaptationSet = as
	as.SegmentTemplate = st
	return nil
}

// Adds a new Audio representation to an AdaptationSet.
// samplingRate - in Hz (i.e. 44100).
// bandwidth - in Bits/s (i.e. 67095).
// codecs - codec string for Audio Only (in RFC6381, https://tools.ietf.org/html/rfc6381) (i.e. mp4a.40.2).
// id - ID for this representation, will get used as $RepresentationID$ in template strings.
func (as *AdaptationSet) AddNewRepresentationAudio(samplingRate int64, bandwidth int64, codecs string, id string) (*Representation, error) {
	r := &Representation{
		AudioSamplingRate: Int64ptr(samplingRate),
		Bandwidth:         Int64ptr(bandwidth),
		Codecs:            Strptr(codecs),
		ID:                Strptr(id),
	}

	err := as.addRepresentation(r)
	if err != nil {
		return nil, err
	}
	return r, nil
}

// Adds a new Video representation to an AdaptationSet.
// bandwidth - in Bits/s (i.e. 1518664).
// codecs - codec string for Audio Only (in RFC6381, https://tools.ietf.org/html/rfc6381) (i.e. avc1.4d401f).
// id - ID for this representation, will get used as $RepresentationID$ in template strings.
// frameRate - video frame rate (as a fraction) (i.e. 30000/1001).
// width - width of the video (i.e. 1280).
// height - height of the video (i.e 720).
func (as *AdaptationSet) AddNewRepresentationVideo(bandwidth int64, codecs string, id string, frameRate string, width int64, height int64) (*Representation, error) {
	r := &Representation{
		Bandwidth: Int64ptr(bandwidth),
		Codecs:    Strptr(codecs),
		ID:        Strptr(id),
		FrameRate: Strptr(frameRate),
		Width:     Int64ptr(width),
		Height:    Int64ptr(height),
	}

	err := as.addRepresentation(r)
	if err != nil {
		return nil, err
	}
	return r, nil
}

// Adds a new Subtitle representation to an AdaptationSet.
// bandwidth - in Bits/s (i.e. 256).
// id - ID for this representation, will get used as $RepresentationID$ in template strings.
func (as *AdaptationSet) AddNewRepresentationSubtitle(bandwidth int64, id string) (*Representation, error) {
	r := &Representation{
		Bandwidth: Int64ptr(bandwidth),
		ID:        Strptr(id),
	}

	err := as.addRepresentation(r)
	if err != nil {
		return nil, err
	}
	return r, nil
}

// Internal helper method for adding a Representation to an AdaptationSet.
func (as *AdaptationSet) addRepresentation(r *Representation) error {
	if r == nil {
		return ErrRepresentationNil
	}
	r.AdaptationSet = as
	as.Representations = append(as.Representations, r)
	return nil
}

// Adds a new Role to an AdaptationSet
// schemeIdUri - Scheme ID URI string (i.e. urn:mpeg:dash:role:2011)
// value - Value for this role, (i.e. caption, subtitle, main, alternate, supplementary, commentary, dub)
func (as *AdaptationSet) AddNewRole(schemeIDURI string, value string) (*Role, error) {
	r := &Role{
		SchemeIDURI: Strptr(schemeIDURI),
		Value:       Strptr(value),
	}
	r.AdaptationSet = as
	as.Roles = append(as.Roles, r)
	return r, nil
}

// Sets the BaseURL for a Representation.
// baseURL - Base URL as a string (i.e. 800k/output-audio-und.mp4)
func (r *Representation) SetNewBaseURL(baseURL string) error {
	if r.AdaptationSet == nil || r.AdaptationSet.MPD == nil || r.AdaptationSet.MPD.Profiles == nil {
		return ErrNoDASHProfileSet
	}
	if baseURL == "" {
		return ErrBaseURLEmpty
	}
	r.BaseURL = Strptr(baseURL)
	return nil
}

// Sets a new SegmentBase on a Respresentation.
// This is for On Demand profile.
// indexRange - Byte range to the index (sidx)atom.
// init - Byte range to the init atoms (ftyp+moov).
func (r *Representation) AddNewSegmentBase(indexRange string, initRange string) (*SegmentBase, error) {
	sb := &SegmentBase{
		IndexRange:     Strptr(indexRange),
		Initialization: &URL{Range: Strptr(initRange)},
	}

	err := r.setSegmentBase(sb)
	if err != nil {
		return nil, err
	}
	return sb, nil
}

// Internal helper method for setting the SegmentBase on a Respresentation.
func (r *Representation) setSegmentBase(sb *SegmentBase) error {
	if r.AdaptationSet == nil || r.AdaptationSet.MPD == nil || r.AdaptationSet.MPD.Profiles == nil {
		return ErrNoDASHProfileSet
	}
	if *r.AdaptationSet.MPD.Profiles != (string)(DASH_PROFILE_ONDEMAND) {
		return ErrSegmentBaseOnDemandProfileOnly
	}
	if sb == nil {
		return ErrSegmentBaseNil
	}
	r.SegmentBase = sb
	return nil
}<|MERGE_RESOLUTION|>--- conflicted
+++ resolved
@@ -71,13 +71,10 @@
 	SegmentAlignment  *bool                 `xml:"segmentAlignment,attr"`
 	StartWithSAP      *int64                `xml:"startWithSAP,attr"`
 	Lang              *string               `xml:"lang,attr"`
+	Roles             []*Role               `xml:"Role,omitempty"`
 	ContentProtection []ContentProtectioner `xml:"ContentProtection,omitempty"`
-<<<<<<< HEAD
 	SegmentBase       *SegmentBase          `xml:"SegmentBase,omitempty"`
 	SegmentList       *SegmentList          `xml:"SegmentList,omitempty"`
-=======
-	Roles             []*Role               `xml:"Role,omitempty"`
->>>>>>> 714d83ab
 	SegmentTemplate   *SegmentTemplate      `xml:"SegmentTemplate,omitempty"` // Live Profile Only
 	Representations   []*Representation     `xml:"Representation,omitempty"`
 }
